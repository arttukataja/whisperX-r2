--- conflicted
+++ resolved
@@ -458,20 +458,7 @@
 
 
 def suppress_reproducibility_warnings():
-<<<<<<< HEAD
     """Suppress pyannote's reproducibility warnings and configure torch.load."""
-=======
-    """Suppress pyannote's reproducibility warnings about TF32."""
->>>>>>> d4c56746
-    try:
-        from pyannote.audio.utils.reproducibility import ReproducibilityWarning
-        import warnings
-
-        warnings.filterwarnings("ignore", category=ReproducibilityWarning)
-    except Exception:
-<<<<<<< HEAD
-        pass
-
     try:
         # Allow pyannote checkpoints containing omegaconf.ListConfig objects
         from omegaconf.listconfig import ListConfig
@@ -479,6 +466,4 @@
 
         add_safe_globals([ListConfig])
     except Exception:
-=======
->>>>>>> d4c56746
         pass