"""
Forced Alignment with Whisper
C. Max Bain
"""
import math

from dataclasses import dataclass
from typing import Iterable, Optional, Union, List

import numpy as np
import pandas as pd
import torch
import torchaudio
from transformers import Wav2Vec2ForCTC, Wav2Vec2Processor

from whisperx.audio import SAMPLE_RATE, load_audio
from whisperx.utils import interpolate_nans
from whisperx.types import (
    AlignedTranscriptionResult,
    SingleSegment,
    SingleAlignedSegment,
    SingleWordSegment,
    SegmentData,
)
from nltk.tokenize.punkt import PunktSentenceTokenizer, PunktParameters

PUNKT_ABBREVIATIONS = ['dr', 'vs', 'mr', 'mrs', 'prof']

LANGUAGES_WITHOUT_SPACES = ["ja", "zh"]

DEFAULT_ALIGN_MODELS_TORCH = {
    "en": "WAV2VEC2_ASR_BASE_960H",
    "fr": "VOXPOPULI_ASR_BASE_10K_FR",
    "de": "VOXPOPULI_ASR_BASE_10K_DE",
    "es": "VOXPOPULI_ASR_BASE_10K_ES",
    "it": "VOXPOPULI_ASR_BASE_10K_IT",
}

DEFAULT_ALIGN_MODELS_HF = {
    "ja": "jonatasgrosman/wav2vec2-large-xlsr-53-japanese",
    "zh": "jonatasgrosman/wav2vec2-large-xlsr-53-chinese-zh-cn",
    "nl": "jonatasgrosman/wav2vec2-large-xlsr-53-dutch",
    "uk": "Yehor/wav2vec2-xls-r-300m-uk-with-small-lm",
    "pt": "jonatasgrosman/wav2vec2-large-xlsr-53-portuguese",
    "ar": "jonatasgrosman/wav2vec2-large-xlsr-53-arabic",
    "cs": "comodoro/wav2vec2-xls-r-300m-cs-250",
    "ru": "jonatasgrosman/wav2vec2-large-xlsr-53-russian",
    "pl": "jonatasgrosman/wav2vec2-large-xlsr-53-polish",
    "hu": "jonatasgrosman/wav2vec2-large-xlsr-53-hungarian",
    "fi": "jonatasgrosman/wav2vec2-large-xlsr-53-finnish",
    "fa": "jonatasgrosman/wav2vec2-large-xlsr-53-persian",
    "el": "jonatasgrosman/wav2vec2-large-xlsr-53-greek",
    "tr": "mpoyraz/wav2vec2-xls-r-300m-cv7-turkish",
    "da": "saattrupdan/wav2vec2-xls-r-300m-ftspeech",
    "he": "imvladikon/wav2vec2-xls-r-300m-hebrew",
    "vi": 'nguyenvulebinh/wav2vec2-base-vi',
    "ko": "kresnik/wav2vec2-large-xlsr-korean",
    "ur": "kingabzpro/wav2vec2-large-xls-r-300m-Urdu",
    "te": "anuragshas/wav2vec2-large-xlsr-53-telugu",
    "hi": "theainerd/Wav2Vec2-large-xlsr-hindi",
    "ca": "softcatala/wav2vec2-large-xlsr-catala",
    "ml": "gvs/wav2vec2-large-xlsr-malayalam",
    "no": "NbAiLab/nb-wav2vec2-1b-bokmaal-v2",
    "nn": "NbAiLab/nb-wav2vec2-1b-nynorsk",
    "sk": "comodoro/wav2vec2-xls-r-300m-sk-cv8",
    "sl": "anton-l/wav2vec2-large-xlsr-53-slovenian",
    "hr": "classla/wav2vec2-xls-r-parlaspeech-hr",
    "ro": "gigant/romanian-wav2vec2",
    "eu": "stefan-it/wav2vec2-large-xlsr-53-basque",
    "gl": "ifrz/wav2vec2-large-xlsr-galician",
    "ka": "xsway/wav2vec2-large-xlsr-georgian",
    "lv": "jimregan/wav2vec2-large-xlsr-latvian-cv",
    "tl": "Khalsuu/filipino-wav2vec2-l-xls-r-300m-official",
}


def load_align_model(language_code: str, device: str, model_name: Optional[str] = None, model_dir=None):
    if model_name is None:
        # use default model
        if language_code in DEFAULT_ALIGN_MODELS_TORCH:
            model_name = DEFAULT_ALIGN_MODELS_TORCH[language_code]
        elif language_code in DEFAULT_ALIGN_MODELS_HF:
            model_name = DEFAULT_ALIGN_MODELS_HF[language_code]
        else:
            print(f"There is no default alignment model set for this language ({language_code}).\
                Please find a wav2vec2.0 model finetuned on this language in https://huggingface.co/models, then pass the model name in --align_model [MODEL_NAME]")
            raise ValueError(f"No default align-model for language: {language_code}")

    if model_name in torchaudio.pipelines.__all__:
        pipeline_type = "torchaudio"
        bundle = torchaudio.pipelines.__dict__[model_name]
        align_model = bundle.get_model(dl_kwargs={"model_dir": model_dir}).to(device)
        labels = bundle.get_labels()
        align_dictionary = {c.lower(): i for i, c in enumerate(labels)}
    else:
        try:
            processor = Wav2Vec2Processor.from_pretrained(model_name, cache_dir=model_dir)
            align_model = Wav2Vec2ForCTC.from_pretrained(model_name, cache_dir=model_dir)
        except Exception as e:
            print(e)
            print(f"Error loading model from huggingface, check https://huggingface.co/models for finetuned wav2vec2.0 models")
            raise ValueError(f'The chosen align_model "{model_name}" could not be found in huggingface (https://huggingface.co/models) or torchaudio (https://pytorch.org/audio/stable/pipelines.html#id14)')
        pipeline_type = "huggingface"
        align_model = align_model.to(device)
        labels = processor.tokenizer.get_vocab()
        align_dictionary = {char.lower(): code for char,code in processor.tokenizer.get_vocab().items()}

    align_metadata = {"language": language_code, "dictionary": align_dictionary, "type": pipeline_type}

    return align_model, align_metadata


def align(
    transcript: Iterable[SingleSegment],
    model: torch.nn.Module,
    align_model_metadata: dict,
    audio: Union[str, np.ndarray, torch.Tensor],
    device: str,
    interpolate_method: str = "nearest",
    return_char_alignments: bool = False,
    print_progress: bool = False,
    combined_progress: bool = False,
) -> AlignedTranscriptionResult:
    """
    Align phoneme recognition predictions to known transcription.
    """
    
    if not torch.is_tensor(audio):
        if isinstance(audio, str):
            audio = load_audio(audio)
        audio = torch.from_numpy(audio)
    if len(audio.shape) == 1:
        audio = audio.unsqueeze(0)
    
    MAX_DURATION = audio.shape[1] / SAMPLE_RATE

    model_dictionary = align_model_metadata["dictionary"]
    model_lang = align_model_metadata["language"]
    model_type = align_model_metadata["type"]

    # 1. Preprocess to keep only characters in dictionary
    total_segments = len(transcript)
    # Store temporary processing values
    segment_data: dict[int, SegmentData] = {}
    for sdx, segment in enumerate(transcript):
        # strip spaces at beginning / end, but keep track of the amount.
        if print_progress:
            base_progress = ((sdx + 1) / total_segments) * 100
            percent_complete = (50 + base_progress / 2) if combined_progress else base_progress
            print(f"Progress: {percent_complete:.2f}%...")
            
        num_leading = len(segment["text"]) - len(segment["text"].lstrip())
        num_trailing = len(segment["text"]) - len(segment["text"].rstrip())
        text = segment["text"]

        # split into words
        if model_lang not in LANGUAGES_WITHOUT_SPACES:
            per_word = text.split(" ")
        else:
            per_word = text

        clean_char, clean_cdx = [], []
        for cdx, char in enumerate(text):
            char_ = char.lower()
            # wav2vec2 models use "|" character to represent spaces
            if model_lang not in LANGUAGES_WITHOUT_SPACES:
                char_ = char_.replace(" ", "|")
            
            # ignore whitespace at beginning and end of transcript
            if cdx < num_leading:
                pass
            elif cdx > len(text) - num_trailing - 1:
                pass
            elif char_ in model_dictionary.keys():
                clean_char.append(char_)
                clean_cdx.append(cdx)
            else:
                # add placeholder
                clean_char.append('*')
                clean_cdx.append(cdx)

        clean_wdx = []
        for wdx, wrd in enumerate(per_word):
            if any([c in model_dictionary.keys() for c in wrd.lower()]):
                clean_wdx.append(wdx)
            else:
                # index for placeholder
                clean_wdx.append(wdx)

                
        punkt_param = PunktParameters()
        punkt_param.abbrev_types = set(PUNKT_ABBREVIATIONS)
        sentence_splitter = PunktSentenceTokenizer(punkt_param)
        sentence_spans = list(sentence_splitter.span_tokenize(text))

        segment_data[sdx] = {
            "clean_char": clean_char,
            "clean_cdx": clean_cdx,
            "clean_wdx": clean_wdx,
            "sentence_spans": sentence_spans
        }
            
    aligned_segments: List[SingleAlignedSegment] = []
    
    # 2. Get prediction matrix from alignment model & align
    for sdx, segment in enumerate(transcript):
        
        t1 = segment["start"]
        t2 = segment["end"]
        text = segment["text"]

        aligned_seg: SingleAlignedSegment = {
            "start": t1,
            "end": t2,
            "text": text,
            "words": [],
            "chars": None,
        }

        if return_char_alignments:
            aligned_seg["chars"] = []

        # check we can align
        if len(segment_data[sdx]["clean_char"]) == 0:
            print(f'Failed to align segment ("{segment["text"]}"): no characters in this segment found in model dictionary, resorting to original...')
            aligned_segments.append(aligned_seg)
            continue

        if t1 >= MAX_DURATION:
            print(f'Failed to align segment ("{segment["text"]}"): original start time longer than audio duration, skipping...')
            aligned_segments.append(aligned_seg)
            continue

        text_clean = "".join(segment_data[sdx]["clean_char"])
        tokens = [model_dictionary.get(c, -1) for c in text_clean]

        f1 = int(t1 * SAMPLE_RATE)
        f2 = int(t2 * SAMPLE_RATE)

        # TODO: Probably can get some speedup gain with batched inference here
        waveform_segment = audio[:, f1:f2]
        # Handle the minimum input length for wav2vec2 models
        if waveform_segment.shape[-1] < 400:
            lengths = torch.as_tensor([waveform_segment.shape[-1]]).to(device)
            waveform_segment = torch.nn.functional.pad(
                waveform_segment, (0, 400 - waveform_segment.shape[-1])
            )
        else:
            lengths = None
            
        with torch.inference_mode():
            if model_type == "torchaudio":
                emissions, _ = model(waveform_segment.to(device), lengths=lengths)
            elif model_type == "huggingface":
                emissions = model(waveform_segment.to(device)).logits
            else:
                raise NotImplementedError(f"Align model of type {model_type} not supported.")
            emissions = torch.log_softmax(emissions, dim=-1)

        emission = emissions[0].cpu().detach()

        blank_id = 0
        for char, code in model_dictionary.items():
            if char == '[pad]' or char == '<pad>':
                blank_id = code

        trellis = get_trellis(emission, tokens, blank_id)
<<<<<<< HEAD
        # fix by Arttu 8.8.2023
        if trellis is None:
            print("trellis error, resorting to original")
            aligned_segments.append(aligned_seg)
            continue
        # /fix by Arttu 8.8.2023
        path = backtrack(trellis, emission, tokens, blank_id)
=======
        # path = backtrack(trellis, emission, tokens, blank_id)
        path = backtrack_beam(trellis, emission, tokens, blank_id, beam_width=2)
>>>>>>> 844736e4

        if path is None:
            print(f'Failed to align segment ("{segment["text"]}"): backtrack failed, resorting to original...')
            aligned_segments.append(aligned_seg)
            continue

        char_segments = merge_repeats(path, text_clean)

        duration = t2 - t1
        ratio = duration * waveform_segment.size(0) / (trellis.size(0) - 1)

        # assign timestamps to aligned characters
        char_segments_arr = []
        word_idx = 0
        for cdx, char in enumerate(text):
            start, end, score = None, None, None
            if cdx in segment_data[sdx]["clean_cdx"]:
                char_seg = char_segments[segment_data[sdx]["clean_cdx"].index(cdx)]
                start = round(char_seg.start * ratio + t1, 3)
                end = round(char_seg.end * ratio + t1, 3)
                score = round(char_seg.score, 3)

            char_segments_arr.append(
                {
                    "char": char,
                    "start": start,
                    "end": end,
                    "score": score,
                    "word-idx": word_idx,
                }
            )

            # increment word_idx, nltk word tokenization would probably be more robust here, but us space for now...
            if model_lang in LANGUAGES_WITHOUT_SPACES:
                word_idx += 1
            elif cdx == len(text) - 1 or text[cdx+1] == " ":
                word_idx += 1
            
        char_segments_arr = pd.DataFrame(char_segments_arr)

        aligned_subsegments = []
        # assign sentence_idx to each character index
        char_segments_arr["sentence-idx"] = None
        for sdx2, (sstart, send) in enumerate(segment_data[sdx]["sentence_spans"]):
            curr_chars = char_segments_arr.loc[(char_segments_arr.index >= sstart) & (char_segments_arr.index <= send)]
            char_segments_arr.loc[(char_segments_arr.index >= sstart) & (char_segments_arr.index <= send), "sentence-idx"] = sdx2

            sentence_text = text[sstart:send]
            sentence_start = curr_chars["start"].min()
            end_chars = curr_chars[curr_chars["char"] != ' ']
            sentence_end = end_chars["end"].max()
            sentence_words = []

            for word_idx in curr_chars["word-idx"].unique():
                word_chars = curr_chars.loc[curr_chars["word-idx"] == word_idx]
                word_text = "".join(word_chars["char"].tolist()).strip()
                if len(word_text) == 0:
                    continue

                # dont use space character for alignment
                word_chars = word_chars[word_chars["char"] != " "]

                word_start = word_chars["start"].min()
                word_end = word_chars["end"].max()
                word_score = round(word_chars["score"].mean(), 3)

                # -1 indicates unalignable 
                word_segment = {"word": word_text}

                if not np.isnan(word_start):
                    word_segment["start"] = word_start
                if not np.isnan(word_end):
                    word_segment["end"] = word_end
                if not np.isnan(word_score):
                    word_segment["score"] = word_score

                sentence_words.append(word_segment)
            
            aligned_subsegments.append({
                "text": sentence_text,
                "start": sentence_start,
                "end": sentence_end,
                "words": sentence_words,
            })

            if return_char_alignments:
                curr_chars = curr_chars[["char", "start", "end", "score"]]
                curr_chars.fillna(-1, inplace=True)
                curr_chars = curr_chars.to_dict("records")
                curr_chars = [{key: val for key, val in char.items() if val != -1} for char in curr_chars]
                aligned_subsegments[-1]["chars"] = curr_chars

        aligned_subsegments = pd.DataFrame(aligned_subsegments)
        aligned_subsegments["start"] = interpolate_nans(aligned_subsegments["start"], method=interpolate_method)
        aligned_subsegments["end"] = interpolate_nans(aligned_subsegments["end"], method=interpolate_method)
        # concatenate sentences with same timestamps
        agg_dict = {"text": " ".join, "words": "sum"}
        if model_lang in LANGUAGES_WITHOUT_SPACES:
            agg_dict["text"] = "".join
        if return_char_alignments:
            agg_dict["chars"] = "sum"
        aligned_subsegments= aligned_subsegments.groupby(["start", "end"], as_index=False).agg(agg_dict)
        aligned_subsegments = aligned_subsegments.to_dict('records')
        aligned_segments += aligned_subsegments

    # create word_segments list
    word_segments: List[SingleWordSegment] = []
    for segment in aligned_segments:
        word_segments += segment["words"]

    return {"segments": aligned_segments, "word_segments": word_segments}

"""
source: https://pytorch.org/tutorials/intermediate/forced_alignment_with_torchaudio_tutorial.html
"""


def get_trellis(emission, tokens, blank_id=0):
    num_frame = emission.size(0)
    num_tokens = len(tokens)

<<<<<<< HEAD
    # fix by Arttu added 8.8.2023
    # Check if any token index is out of bounds
    max_token = max(tokens)
    if max_token >= emission.size(1):
        print("get_trellis error")
        return None
    # /fix by Arttu added 8.8.2023

    # Trellis has extra diemsions for both time axis and tokens.
    # The extra dim for tokens represents <SoS> (start-of-sentence)
    # The extra dim for time axis is for simplification of the code.
    trellis = torch.empty((num_frame + 1, num_tokens + 1))
    trellis[0, 0] = 0
    trellis[1:, 0] = torch.cumsum(emission[:, 0], 0)
    trellis[0, -num_tokens:] = -float("inf")
    trellis[-num_tokens:, 0] = float("inf")
=======
    trellis = torch.zeros((num_frame, num_tokens))
    trellis[1:, 0] = torch.cumsum(emission[1:, blank_id], 0)
    trellis[0, 1:] = -float("inf")
    trellis[-num_tokens + 1:, 0] = float("inf")
>>>>>>> 844736e4

    for t in range(num_frame - 1):
        trellis[t + 1, 1:] = torch.maximum(
            # Score for staying at the same token
            trellis[t, 1:] + emission[t, blank_id],
            # Score for changing to the next token
            # trellis[t, :-1] + emission[t, tokens[1:]],
            trellis[t, :-1] + get_wildcard_emission(emission[t], tokens[1:], blank_id),
        )
    return trellis


def get_wildcard_emission(frame_emission, tokens, blank_id):
    """Processing token emission scores containing wildcards (vectorized version)

    Args:
        frame_emission: Emission probability vector for the current frame
        tokens: List of token indices
        blank_id: ID of the blank token

    Returns:
        tensor: Maximum probability score for each token position
    """
    assert 0 <= blank_id < len(frame_emission)

    # Convert tokens to a tensor if they are not already
    tokens = torch.tensor(tokens) if not isinstance(tokens, torch.Tensor) else tokens

    # Create a mask to identify wildcard positions
    wildcard_mask = (tokens == -1)

    # Get scores for non-wildcard positions
    regular_scores = frame_emission[tokens.clamp(min=0)]  # clamp to avoid -1 index

    # Create a mask and compute the maximum value without modifying frame_emission
    max_valid_score = frame_emission.clone()   # Create a copy
    max_valid_score[blank_id] = float('-inf')  # Modify the copy to exclude the blank token
    max_valid_score = max_valid_score.max()

    # Use where operation to combine results
    result = torch.where(wildcard_mask, max_valid_score, regular_scores)

    return result


@dataclass
class Point:
    token_index: int
    time_index: int
    score: float


def backtrack(trellis, emission, tokens, blank_id=0):
    t, j = trellis.size(0) - 1, trellis.size(1) - 1

    path = [Point(j, t, emission[t, blank_id].exp().item())]
    while j > 0:
        # Should not happen but just in case
        assert t > 0

        # 1. Figure out if the current position was stay or change
        # Frame-wise score of stay vs change
        p_stay = emission[t - 1, blank_id]
        # p_change = emission[t - 1, tokens[j]]
        p_change = get_wildcard_emission(emission[t - 1], [tokens[j]], blank_id)[0]

        # Context-aware score for stay vs change
        stayed = trellis[t - 1, j] + p_stay
        changed = trellis[t - 1, j - 1] + p_change

        # Update position
        t -= 1
        if changed > stayed:
            j -= 1

        # Store the path with frame-wise probability.
        prob = (p_change if changed > stayed else p_stay).exp().item()
        path.append(Point(j, t, prob))

    # Now j == 0, which means, it reached the SoS.
    # Fill up the rest for the sake of visualization
    while t > 0:
        prob = emission[t - 1, blank_id].exp().item()
        path.append(Point(j, t - 1, prob))
        t -= 1

    return path[::-1]



@dataclass
class Path:
    points: List[Point]
    score: float


@dataclass
class BeamState:
    """State in beam search."""
    token_index: int   # Current token position
    time_index: int    # Current time step
    score: float       # Cumulative score
    path: List[Point]  # Path history


def backtrack_beam(trellis, emission, tokens, blank_id=0, beam_width=5):
    """Standard CTC beam search backtracking implementation.

    Args:
        trellis (torch.Tensor): The trellis (or lattice) of shape (T, N), where T is the number of time steps
                                and N is the number of tokens (including the blank token).
        emission (torch.Tensor): The emission probabilities of shape (T, N).
        tokens (List[int]): List of token indices (excluding the blank token).
        blank_id (int, optional): The ID of the blank token. Defaults to 0.
        beam_width (int, optional): The number of top paths to keep during beam search. Defaults to 5.

    Returns:
        List[Point]: the best path
    """
    T, J = trellis.size(0) - 1, trellis.size(1) - 1

    init_state = BeamState(
        token_index=J,
        time_index=T,
        score=trellis[T, J],
        path=[Point(J, T, emission[T, blank_id].exp().item())]
    )

    beams = [init_state]

    while beams and beams[0].token_index > 0:
        next_beams = []

        for beam in beams:
            t, j = beam.time_index, beam.token_index

            if t <= 0:
                continue

            p_stay = emission[t - 1, blank_id]
            p_change = get_wildcard_emission(emission[t - 1], [tokens[j]], blank_id)[0]

            stay_score = trellis[t - 1, j]
            change_score = trellis[t - 1, j - 1] if j > 0 else float('-inf')

            # Stay
            if not math.isinf(stay_score):
                new_path = beam.path.copy()
                new_path.append(Point(j, t - 1, p_stay.exp().item()))
                next_beams.append(BeamState(
                    token_index=j,
                    time_index=t - 1,
                    score=stay_score,
                    path=new_path
                ))

            # Change
            if j > 0 and not math.isinf(change_score):
                new_path = beam.path.copy()
                new_path.append(Point(j - 1, t - 1, p_change.exp().item()))
                next_beams.append(BeamState(
                    token_index=j - 1,
                    time_index=t - 1,
                    score=change_score,
                    path=new_path
                ))

        # sort by score
        beams = sorted(next_beams, key=lambda x: x.score, reverse=True)[:beam_width]

        if not beams:
            break

    if not beams:
        return None

    best_beam = beams[0]
    t = best_beam.time_index
    j = best_beam.token_index
    while t > 0:
        prob = emission[t - 1, blank_id].exp().item()
        best_beam.path.append(Point(j, t - 1, prob))
        t -= 1

    return best_beam.path[::-1]


# Merge the labels
@dataclass
class Segment:
    label: str
    start: int
    end: int
    score: float

    def __repr__(self):
        return f"{self.label}\t({self.score:4.2f}): [{self.start:5d}, {self.end:5d})"

    @property
    def length(self):
        return self.end - self.start

def merge_repeats(path, transcript):
    i1, i2 = 0, 0
    segments = []
    while i1 < len(path):
        while i2 < len(path) and path[i1].token_index == path[i2].token_index:
            i2 += 1
        score = sum(path[k].score for k in range(i1, i2)) / (i2 - i1)
        segments.append(
            Segment(
                transcript[path[i1].token_index],
                path[i1].time_index,
                path[i2 - 1].time_index + 1,
                score,
            )
        )
        i1 = i2
    return segments

def merge_words(segments, separator="|"):
    words = []
    i1, i2 = 0, 0
    while i1 < len(segments):
        if i2 >= len(segments) or segments[i2].label == separator:
            if i1 != i2:
                segs = segments[i1:i2]
                word = "".join([seg.label for seg in segs])
                score = sum(seg.score * seg.length for seg in segs) / sum(seg.length for seg in segs)
                words.append(Segment(word, segments[i1].start, segments[i2 - 1].end, score))
            i1 = i2 + 1
            i2 = i1
        else:
            i2 += 1
    return words<|MERGE_RESOLUTION|>--- conflicted
+++ resolved
@@ -265,18 +265,14 @@
                 blank_id = code
 
         trellis = get_trellis(emission, tokens, blank_id)
-<<<<<<< HEAD
         # fix by Arttu 8.8.2023
-        if trellis is None:
-            print("trellis error, resorting to original")
-            aligned_segments.append(aligned_seg)
-            continue
+        #if trellis is None:
+        #    print("trellis error, resorting to original")
+        #    aligned_segments.append(aligned_seg)
+        #    continue
         # /fix by Arttu 8.8.2023
-        path = backtrack(trellis, emission, tokens, blank_id)
-=======
         # path = backtrack(trellis, emission, tokens, blank_id)
         path = backtrack_beam(trellis, emission, tokens, blank_id, beam_width=2)
->>>>>>> 844736e4
 
         if path is None:
             print(f'Failed to align segment ("{segment["text"]}"): backtrack failed, resorting to original...')
@@ -398,29 +394,18 @@
     num_frame = emission.size(0)
     num_tokens = len(tokens)
 
-<<<<<<< HEAD
     # fix by Arttu added 8.8.2023
     # Check if any token index is out of bounds
-    max_token = max(tokens)
-    if max_token >= emission.size(1):
-        print("get_trellis error")
-        return None
+    #max_token = max(tokens)
+    #if max_token >= emission.size(1):
+    #    print("get_trellis error")
+    #    return None
     # /fix by Arttu added 8.8.2023
 
-    # Trellis has extra diemsions for both time axis and tokens.
-    # The extra dim for tokens represents <SoS> (start-of-sentence)
-    # The extra dim for time axis is for simplification of the code.
-    trellis = torch.empty((num_frame + 1, num_tokens + 1))
-    trellis[0, 0] = 0
-    trellis[1:, 0] = torch.cumsum(emission[:, 0], 0)
-    trellis[0, -num_tokens:] = -float("inf")
-    trellis[-num_tokens:, 0] = float("inf")
-=======
     trellis = torch.zeros((num_frame, num_tokens))
     trellis[1:, 0] = torch.cumsum(emission[1:, blank_id], 0)
     trellis[0, 1:] = -float("inf")
     trellis[-num_tokens + 1:, 0] = float("inf")
->>>>>>> 844736e4
 
     for t in range(num_frame - 1):
         trellis[t + 1, 1:] = torch.maximum(
