<<<<<<< HEAD
whisperx.egg-info/
**/__pycache__/
.ipynb_checkpoints
.DS_Store
=======
# Byte-compiled / optimized / DLL files
__pycache__/
*.py[cod]
*$py.class

# C extensions
*.so

# Distribution / packaging
.Python
build/
develop-eggs/
dist/
downloads/
eggs/
.eggs/
lib/
lib64/
parts/
sdist/
var/
wheels/
share/python-wheels/
*.egg-info/
.installed.cfg
*.egg
MANIFEST

# PyInstaller
#  Usually these files are written by a python script from a template
#  before PyInstaller builds the exe, so as to inject date/other infos into it.
*.manifest
*.spec

# Installer logs
pip-log.txt
pip-delete-this-directory.txt

# Unit test / coverage reports
htmlcov/
.tox/
.nox/
.coverage
.coverage.*
.cache
nosetests.xml
coverage.xml
*.cover
*.py,cover
.hypothesis/
.pytest_cache/
cover/

# Translations
*.mo
*.pot

# Django stuff:
*.log
local_settings.py
db.sqlite3
db.sqlite3-journal

# Flask stuff:
instance/
.webassets-cache

# Scrapy stuff:
.scrapy

# Sphinx documentation
docs/_build/

# PyBuilder
.pybuilder/
target/

# Jupyter Notebook
.ipynb_checkpoints

# IPython
profile_default/
ipython_config.py

# pyenv
#   For a library or package, you might want to ignore these files since the code is
#   intended to run in multiple environments; otherwise, check them in:
# .python-version

# pipenv
#   According to pypa/pipenv#598, it is recommended to include Pipfile.lock in version control.
#   However, in case of collaboration, if having platform-specific dependencies or dependencies
#   having no cross-platform support, pipenv may install dependencies that don't work, or not
#   install all needed dependencies.
#Pipfile.lock

# UV
#   Similar to Pipfile.lock, it is generally recommended to include uv.lock in version control.
#   This is especially recommended for binary packages to ensure reproducibility, and is more
#   commonly ignored for libraries.
#uv.lock

# poetry
#   Similar to Pipfile.lock, it is generally recommended to include poetry.lock in version control.
#   This is especially recommended for binary packages to ensure reproducibility, and is more
#   commonly ignored for libraries.
#   https://python-poetry.org/docs/basic-usage/#commit-your-poetrylock-file-to-version-control
#poetry.lock

# pdm
#   Similar to Pipfile.lock, it is generally recommended to include pdm.lock in version control.
#pdm.lock
#   pdm stores project-wide configurations in .pdm.toml, but it is recommended to not include it
#   in version control.
#   https://pdm.fming.dev/latest/usage/project/#working-with-version-control
.pdm.toml
.pdm-python
.pdm-build/

# PEP 582; used by e.g. github.com/David-OConnor/pyflow and github.com/pdm-project/pdm
__pypackages__/

# Celery stuff
celerybeat-schedule
celerybeat.pid

# SageMath parsed files
*.sage.py

# Environments
.env
.venv
env/
venv/
ENV/
env.bak/
venv.bak/

# Spyder project settings
.spyderproject
.spyproject

# Rope project settings
.ropeproject

# mkdocs documentation
/site

# mypy
.mypy_cache/
.dmypy.json
dmypy.json

# Pyre type checker
.pyre/

# pytype static type analyzer
.pytype/

# Cython debug symbols
cython_debug/

# PyCharm
#  JetBrains specific template is maintained in a separate JetBrains.gitignore that can
#  be found at https://github.com/github/gitignore/blob/main/Global/JetBrains.gitignore
#  and can be added to the global gitignore or merged into this file.  For a more nuclear
#  option (not recommended) you can uncomment the following to ignore the entire idea folder.
#.idea/

# PyPI configuration file
.pypirc
>>>>>>> 844736e4
<|MERGE_RESOLUTION|>--- conflicted
+++ resolved
@@ -1,9 +1,3 @@
-<<<<<<< HEAD
-whisperx.egg-info/
-**/__pycache__/
-.ipynb_checkpoints
-.DS_Store
-=======
 # Byte-compiled / optimized / DLL files
 __pycache__/
 *.py[cod]
@@ -83,6 +77,7 @@
 
 # Jupyter Notebook
 .ipynb_checkpoints
+.DS_Store
 
 # IPython
 profile_default/
@@ -174,5 +169,4 @@
 #.idea/
 
 # PyPI configuration file
-.pypirc
->>>>>>> 844736e4
+.pypirc